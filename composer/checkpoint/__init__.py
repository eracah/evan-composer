# Copyright 2024 MosaicML Composer authors
# SPDX-License-Identifier: Apache-2.0

"""Module for checkpointing API."""

<<<<<<< HEAD
from composer.checkpoint.state_dict import get_model_state_dict, get_optim_state_dict

__all__ = [
    'get_model_state_dict',
    'get_optim_state_dict',
=======
from composer.checkpoint.state_dict import get_metadata_state_dict, get_model_state_dict

__all__ = [
    'get_model_state_dict',
    'get_metadata_state_dict',
>>>>>>> dfbaf143
]<|MERGE_RESOLUTION|>--- conflicted
+++ resolved
@@ -3,17 +3,10 @@
 
 """Module for checkpointing API."""
 
-<<<<<<< HEAD
-from composer.checkpoint.state_dict import get_model_state_dict, get_optim_state_dict
+from composer.checkpoint.state_dict import get_model_state_dict, get_optim_state_dict, get_metadata_state_dict,
 
 __all__ = [
     'get_model_state_dict',
     'get_optim_state_dict',
-=======
-from composer.checkpoint.state_dict import get_metadata_state_dict, get_model_state_dict
-
-__all__ = [
-    'get_model_state_dict',
     'get_metadata_state_dict',
->>>>>>> dfbaf143
 ]