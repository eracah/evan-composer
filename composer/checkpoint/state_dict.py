--- conflicted
+++ resolved
@@ -45,25 +45,16 @@
         raise ValueError('Both include_keys and ignore_keys cannot be non-None.')
 
     is_fsdp = _is_model_fsdp(model)
-<<<<<<< HEAD
     if not is_fsdp and sharded:
         raise ValueError('Sharded state dict can only be generated for FSDP models.')
-=======
-    # If using fsdp we default to using cpu_offload=True to avoid CUDA OOM errors on gather.
->>>>>>> a3664ca0
     cpu_offload = cpu_offload if cpu_offload is not None else is_fsdp
 
     log.debug('Extracting model state dict')
     if version.parse(torch.__version__) >= version.parse('2.3.0') and dist.is_initialized():
         from torch.distributed.checkpoint.state_dict import StateDictOptions
-<<<<<<< HEAD
         from torch.distributed.checkpoint.state_dict import get_model_state_dict as dcp_get_model_state_dict
         
         get_nonsharded_state_dict = not sharded
-=======
-        from torch.distributed.checkpoint.state_dict import get_model_state_dict as torch_get_model_state_dict
-        use_unsharded_state_dict: bool = not sharded
->>>>>>> a3664ca0
 
         log.debug('Calling torch get_model_state_dict...')
         model_state_dict = torch_get_model_state_dict(
