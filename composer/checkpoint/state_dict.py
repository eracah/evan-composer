# Copyright 2024 MosaicML Composer authors
# SPDX-License-Identifier: Apache-2.0

"""Useful functions for generating state dicts and manipulating them."""

import fnmatch
import logging
import sys
from typing import Any, Optional, Sequence, Union

import torch
from packaging import version
from torch import nn
from torch.distributed.fsdp import FullyShardedDataParallel as FSDP
from torch.nn.parallel import DistributedDataParallel

from composer.devices import Device
from composer.models import ComposerModel, HuggingFaceModel
from composer.utils import STR_TO_DTYPE, dist, get_composer_env_dict

log = logging.getLogger(__name__)

__all__ = ['get_model_state_dict', 'get_optim_state_dict']


def get_model_state_dict(
    model: Union[ComposerModel, nn.Module],
    sharded_state_dict: bool = False,
    precision: Union[str, torch.dtype] = 'fp32',
    include_keys: Optional[Union[str, Sequence[str]]] = None,
    ignore_keys: Optional[Union[str, Sequence[str]]] = None,
    cpu_offload: Optional[bool] = None,
) -> dict[str, Any]:
    """Generate the state dict of the model.

    Args:
        model: The model to get the state dict from.
        sharded_state_dict: Whether the model state dict should be sharded or not. If True, every rank returns the state dict of its shards.
            If False, then rank 0 returns the state dict of the entire model and the other ranks return an empty dict. Default is False.
        precision: The precision of the model. Can be specified as a string ('fp32', 'fp16', 'bf16') or a torch.dtype.
        include_keys: The list of keys to exclusively include in the state dict. If None, all keys are included. Both include_keys and ignore_keys cannot be non-None.
        ignore_keys: The list of keys to ignore in the state dict. If None, no keys are ignored. Both include_keys and ignore_keys cannot be non-None.
        cpu_offload: Whether to offload the state dict to CPU. If None, it is set to True if FSDP is enabled, False otherwise.

    Returns:
        The state dict of the model.
    """
    if include_keys is not None and ignore_keys is not None:
        raise ValueError(f'Both {include_keys=} and {ignore_keys=} cannot be non-None.')

    is_fsdp = _is_model_fsdp(model)
    if not is_fsdp and sharded_state_dict:
        raise ValueError('Sharded state dict can only be generated for FSDP models.')
    cpu_offload = cpu_offload if cpu_offload is not None else (is_fsdp and not sharded_state_dict)

    log.debug('Extracting model state dict')
    if version.parse(torch.__version__) >= version.parse('2.2.0') and dist.is_initialized():
        from torch.distributed.checkpoint import state_dict as DCPSD  # Distributed Checkpoint State Dict
        from torch.distributed.checkpoint.state_dict import StateDictOptions

        use_unsharded_state_dict = not sharded_state_dict

        log.debug('Calling torch get_model_state_dict...')
        model_state_dict = DCPSD.get_model_state_dict(
            model=model,
            submodules=None,  # We extract submodules below
            options=StateDictOptions(
                full_state_dict=use_unsharded_state_dict,
                cpu_offload=cpu_offload,
            ),
        )
    else:
        if is_fsdp:
            log.debug('Calling legacy FSDP context manager to get model state dict...')
            model_state_dict = _get_model_state_dict_with_fsdp_context_manager(model, sharded_state_dict, cpu_offload)
        else:
            log.debug('Calling model.state_dict() for non-FSDP model...')
            model_state_dict = model.state_dict()
        if isinstance(model, DistributedDataParallel):
            nn.modules.utils.consume_prefix_in_state_dict_if_present(model_state_dict, 'module.')

    if include_keys is not None:
        model_state_dict = _extract_keys_from_state_dict(model_state_dict, include_keys)

    if ignore_keys is not None:
        model_state_dict = _remove_keys_from_state_dict(model_state_dict, ignore_keys)

    model_state_dict = _cast_state_dict_to_precision(state_dict=model_state_dict, precision=precision)

    log.debug('Finished extracting model state dict')
    return model_state_dict


<<<<<<< HEAD
def _cast_state_dict_to_precision(state_dict: Dict[str, Any], precision: Union[str, torch.dtype]) -> Dict[str, Any]:
=======
def _cast_state_dict_to_precision(state_dict: dict[str, Any], precision: Union[str, torch.dtype]):
>>>>>>> dfbaf143
    if isinstance(precision, str):
        precision = STR_TO_DTYPE[precision]

    new_state_dict = {k: v.to(precision) for k, v in state_dict.items()}
    return new_state_dict


def _extract_keys_from_state_dict(state_dict: dict[str, Any], include_keys: Union[str, Sequence[str]]):
    if isinstance(include_keys, str):
        include_keys = [include_keys]
    new_state_dict = {k: v for k, v in state_dict.items() if any(fnmatch.fnmatch(k, key) for key in include_keys)}

    return new_state_dict


def _remove_keys_from_state_dict(state_dict: dict[str, Any], ignore_keys: Union[str, Sequence[str]]):
    if isinstance(ignore_keys, str):
        ignore_keys = [ignore_keys]
    new_state_dict = {k: v for k, v in state_dict.items() if not any(fnmatch.fnmatch(k, key) for key in ignore_keys)}
    return new_state_dict


def _is_model_fsdp(model) -> bool:
    """Indicates if FSDP is enabled.

    Args:
        model: The model to check if FSDP is enabled.

    Returns:
        True if FSDP is enabled, False otherwise.

    """
    for module in model.modules():
        if isinstance(module, FSDP):
            return True
    return False


def _get_model_state_dict_with_fsdp_context_manager(model: nn.Module, sharded_state_dict: bool,
                                                    cpu_offload: bool) -> dict[str, Any]:
    """Get the model state dict with the FSDP context manager.

    Args:
        model: The model to get the state dict from.
        sharded: Whether the model state dict should be sharded or not. If True, every rank returns the state dict of its shards.
            If False, then rank 0 returns the state dict of the entire model.

    Returns:
        The state dict of the model.
    """
    from torch.distributed.fsdp.fully_sharded_data_parallel import (
        FullStateDictConfig,
        ShardedStateDictConfig,
        StateDictType,
    )
    state_dict_type = StateDictType.SHARDED_STATE_DICT if sharded_state_dict else StateDictType.FULL_STATE_DICT
    state_dict_config = ShardedStateDictConfig(offload_to_cpu=cpu_offload,
                                              ) if sharded_state_dict else FullStateDictConfig(
                                                  rank0_only=True,
                                                  offload_to_cpu=cpu_offload,
                                              )
    with FSDP.state_dict_type(model, state_dict_type=state_dict_type, state_dict_config=state_dict_config):
        model_state_dict = model.state_dict()
    return model_state_dict


<<<<<<< HEAD
def _get_optim_state_dict_with_fsdp_context_manager(
    model: nn.Module,
    optimizer: torch.optim.Optimizer,
    sharded_state_dict: bool,
    cpu_offload: bool,
) -> Dict[str, Any]:
    """Get the optimizer state dict with the FSDP context manager.

    Args:
        model: The model containing the parameters that the optimizer is optimizing.
        optimizer: The optimizer to get the state dict from.
        sharded_state_dict: Whether the optimizer state dict should be sharded or not. If True, every rank returns the state dict of its shards.
            If False, then rank 0 returns the state dict of the entire optimizer.
        cpu_offload: Whether to offload the state dict to CPU.

    Returns:
        The state dict of the optimizer.

    """
    from torch.distributed.fsdp.fully_sharded_data_parallel import (
        FullOptimStateDictConfig,
        FullStateDictConfig,
        ShardedOptimStateDictConfig,
        ShardedStateDictConfig,
        StateDictType,
    )
    state_dict_type = StateDictType.SHARDED_STATE_DICT if sharded_state_dict else StateDictType.FULL_STATE_DICT

    state_dict_config = ShardedStateDictConfig(offload_to_cpu=cpu_offload,
                                              ) if sharded_state_dict else FullStateDictConfig(
                                                  rank0_only=True,
                                                  offload_to_cpu=cpu_offload,
                                              )
    optim_state_dict_config = ShardedOptimStateDictConfig(
        offload_to_cpu=cpu_offload,
    ) if sharded_state_dict else FullOptimStateDictConfig(rank0_only=True, offload_to_cpu=cpu_offload)
    with FSDP.state_dict_type(
        model,
        state_dict_type=state_dict_type,
        state_dict_config=state_dict_config,
        optim_state_dict_config=optim_state_dict_config,
    ):
        optim_state_dict = FSDP.optim_state_dict(model, optimizer)
    return optim_state_dict


def get_optim_state_dict(
    model: Union[ComposerModel, nn.Module],
    optimizer: torch.optim.Optimizer,
    sharded_state_dict: bool = False,
    precision: str = 'fp32',
    include_keys: Optional[Union[str, Sequence[str]]] = None,
    ignore_keys: Optional[Union[str, Sequence[str]]] = None,
    cpu_offload: Optional[bool] = None,
) -> Dict[str, Any]:
    """Generate the state dict of the optimizer.

    Args:
        model: The model containing the parameters that the optimizer is optimizing.
        optimizer: The optimizer to get the state dict from.
        sharded: Whether the optimizer is sharded or not. If True, every rank returns the state dict of its shards.
            If False, then rank 0 returns the state dict of the entire optimizer and all other ranks return an empty dict.
        precision: The precision of the optimizer.
        include_keys: The list of keys to exclusively include in the state dict. If None, all keys are included. Both include_keys and ignore_keys cannot be non-None.
        ignore_keys: The list of keys to ignore in the state dict. If None, no keys are ignored. Both include_keys and ignore_keys cannot be non-None.
        cpu_offload: Whether to offload the state dict to CPU. If None, it is set to True if FSDP is enabled with non-sharded state dict and False otherwise.

    Returns:
        The state dict of the optimizer.
    """
    if include_keys is not None and ignore_keys is not None:
        raise ValueError(f'Both {include_keys=} and {ignore_keys=} cannot be non-None.')

    is_fsdp = _is_model_fsdp(model)
    if not is_fsdp and sharded_state_dict:
        raise ValueError('Sharded optim state dict can only be generated for FSDP models.')

    cpu_offload = cpu_offload if cpu_offload is not None else (is_fsdp and not sharded_state_dict)
    log.debug('Extracting optim state dict')
    if version.parse(torch.__version__) >= version.parse('2.2.0') and dist.is_initialized():
        from torch.distributed.checkpoint.state_dict import StateDictOptions, get_optimizer_state_dict
        log.debug('Calling torch get_optimizer_state_dict...')
        optim_state_dict: Dict[str, Any] = get_optimizer_state_dict(
                model=model,
                optimizers=optimizer,
                submodules=None, # We extract submodules below
                options=StateDictOptions(
                    full_state_dict=not sharded_state_dict,
                    cpu_offload=cpu_offload,
                ),
            )
    else:
        if is_fsdp:
            log.debug('Calling legacy FSDP context manager to get optim state dict...')
            optim_state_dict = _get_optim_state_dict_with_fsdp_context_manager(
                model,
                optimizer,
                sharded_state_dict,
                cpu_offload,
            )
        else:
            optim_state_dict = optimizer.state_dict()

    # For sharded models with non-sharded state dicts, only rank 0 has the full state dict including all the keys
    target_state_dict_on_this_rank = (not sharded_state_dict and dist.get_global_rank() == 0) or sharded_state_dict

    if target_state_dict_on_this_rank:
        if ignore_keys is not None:
            optim_state_dict = _remove_keys_from_optim_state_dict(optim_state_dict, model, ignore_keys)
        if include_keys is not None:
            optim_state_dict = _extract_keys_from_optim_state_dict(optim_state_dict, model, include_keys)

        # param_key := index (0,1,2,..., len(model.parameters())-1) for unsharded models.
        # param_key := fqn for sharded models.
        for param_key, param_state_dict in optim_state_dict['state'].items():
            optim_state_dict['state'][param_key] = _cast_state_dict_to_precision(param_state_dict, precision)
    return optim_state_dict


def _remove_keys_from_optim_state_dict(
    optim_state_dict: Dict[str, Any],
    model: Union[ComposerModel, nn.Module],
    ignore_keys: Union[str, Sequence[str]],
):
    if isinstance(ignore_keys, str):
        ignore_keys = [ignore_keys]

    # optim_state_dict['state'] is a dictionary mapping the param_key
    # to the optimizer state ( e.g. 'step', 'exp_avg', 'exp_avg_sq') for that parameter.
    # For sharded models the param_key is just the fqn for the underlying model parameter,
    # but for unsharded models the param_key is an index (0,1,2,..., len(model.parameters())-1)
    if _is_model_fsdp(model):
        for param_fqn in optim_state_dict['state'].keys():
            for ignore_key in ignore_keys:
                if fnmatch.fnmatch(param_fqn, ignore_key):
                    optim_state_dict['state'].pop(param_fqn)
                    continue

    # The param index ordering is determined by passing model.parameters()
    # to the optimizer. The underlying generator for model.parameters() is model.named_parameters()
    # so we need to use model.named_parameters() instead of model.state_dict().keys() to match fqn to ind correctly.
    else:
        param_inds = list(optim_state_dict['state'].keys())
        for param_ind, (param_fqn, _) in zip(param_inds, model.named_parameters()):
            for ignore_key in ignore_keys:
                if fnmatch.fnmatch(param_fqn, ignore_key):
                    optim_state_dict['state'].pop(param_ind)
                    continue

    return optim_state_dict


def _extract_keys_from_optim_state_dict(
    optim_state_dict: Dict[str, Any],
    model: Union[ComposerModel, nn.Module],
    include_keys: Union[str, Sequence[str]],
):
    if isinstance(include_keys, str):
        include_keys = [include_keys]
    param_inds = list(optim_state_dict['state'].keys())
    # See comment in _remove_keys_from_optim_state_dict.
    for param_ind, (param_fqn, _) in zip(param_inds, model.named_parameters()):
        for include_key in include_keys:
            if not fnmatch.fnmatch(param_fqn, include_key):
                optim_state_dict['state'].pop(param_ind)
                continue

    return optim_state_dict
=======
def get_metadata_state_dict(
    model: Optional[Union[ComposerModel, nn.Module]] = None,
    sharded_state_dict: Optional[bool] = None,
    precision: Optional[Union[str, torch.dtype]] = None,
    device: Optional[Device] = None,
    device_train_microbatch_size: Optional[int] = None,
) -> dict[str, Any]:
    """Generate the metadata and integrations for a training run.

    Args:
        model: The model to get the metadata state dict from. Only applicable if model is HuggingFaceModel
        sharded_state_dict: Whether the checkpoint this metadata state dict is associated with is sharded or not.
            Optional argument because this function may not be called in the context of making a full checkpoint.
        precision: The precision of the model. Can be specified as a string ('fp32', 'fp16', 'bf16') or a torch.dtype.
        device: The device the model is on.
        device_train_microbatch_size: The microbatch size used for training on the device.

    This state dict includes:
        * composer version
        * composer commit hash
        * gpu model
        * num nodes
        * num gpus
        * num gpus per node
        * cpu core count
        * cpu model
        * torch version
        * python version
        * optionally
            * dist/communication backend
            * precision
            * hf model metadata
            * device_train_microbatch_size
            * sharded vs unsharded state dict
            * model name
            * param fqns, shapes, and requires_grad
            * huggingface metadata

    Returns:
        The state dict containing the metadata and any integrations for a training run.
    """
    ced = get_composer_env_dict()

    python_version = '.'.join([str(getattr(sys.version_info, k)) for k in ['major', 'minor', 'micro']])

    metadata_state_dict = {
        'composer_version': ced['composer_version'],
        'composer_commit_hash': ced['composer_commit_hash'],
        'torch_version': torch.__version__,
        'python_version': python_version,
        'num_nodes': ced['node_world_size'],
        'num_gpus_per_node': ced['local_world_size'],
        'num_gpus': dist.get_world_size(),
        'gpu_model': ced['accelerator_model_name'],
        'cpu_model': ced['host_processor_model_name'],
        'cpu_core_count': ced['host_processor_core_count'],
    }
    if sharded_state_dict is not None:
        metadata_state_dict['sharded_state_dict'] = sharded_state_dict

    if model is not None:
        if isinstance(model, HuggingFaceModel):
            metadata_state_dict['huggingface'] = model.get_metadata()
            metadata_state_dict['model_name'] = model.model.__class__.__name__
        elif (isinstance(model, DistributedDataParallel) or
              isinstance(model, FSDP)) and isinstance(model.module, HuggingFaceModel):
            metadata_state_dict['huggingface'] = model.module.get_metadata()
            metadata_state_dict['model_name'] = model.module.model.__class__.__name__
        elif isinstance(model, FSDP) or isinstance(model, DistributedDataParallel):
            metadata_state_dict['model_name'] = model.module.__class__.__name__
        else:
            metadata_state_dict['model_name'] = model.__class__.__name__

    if device is not None:
        metadata_state_dict['dist_backend'] = device.dist_backend

    if device_train_microbatch_size:
        metadata_state_dict['device_train_microbatch_size'] = device_train_microbatch_size

    if precision is not None:
        if isinstance(precision, str):
            metadata_state_dict['precision'] = precision
        else:
            dtype_to_str = {v: k for k, v in STR_TO_DTYPE.items()}
            metadata_state_dict['precision'] = dtype_to_str[precision]
    else:
        metadata_state_dict['precision'] = 'fp32'

    return metadata_state_dict
>>>>>>> dfbaf143
<|MERGE_RESOLUTION|>--- conflicted
+++ resolved
@@ -6,7 +6,7 @@
 import fnmatch
 import logging
 import sys
-from typing import Any, Optional, Sequence, Union
+from typing import Any, Optional, Sequence, Union, Dict
 
 import torch
 from packaging import version
@@ -91,11 +91,7 @@
     return model_state_dict
 
 
-<<<<<<< HEAD
 def _cast_state_dict_to_precision(state_dict: Dict[str, Any], precision: Union[str, torch.dtype]) -> Dict[str, Any]:
-=======
-def _cast_state_dict_to_precision(state_dict: dict[str, Any], precision: Union[str, torch.dtype]):
->>>>>>> dfbaf143
     if isinstance(precision, str):
         precision = STR_TO_DTYPE[precision]
 
@@ -162,7 +158,6 @@
     return model_state_dict
 
 
-<<<<<<< HEAD
 def _get_optim_state_dict_with_fsdp_context_manager(
     model: nn.Module,
     optimizer: torch.optim.Optimizer,
@@ -331,7 +326,6 @@
                 continue
 
     return optim_state_dict
-=======
 def get_metadata_state_dict(
     model: Optional[Union[ComposerModel, nn.Module]] = None,
     sharded_state_dict: Optional[bool] = None,
@@ -420,5 +414,4 @@
     else:
         metadata_state_dict['precision'] = 'fp32'
 
-    return metadata_state_dict
->>>>>>> dfbaf143
+    return metadata_state_dict