# Copyright 2022 MosaicML Composer authors
# SPDX-License-Identifier: Apache-2.0

"""Callback to save checkpoints during training."""

from __future__ import annotations

import logging
import os
import tempfile
import textwrap
from importlib.resources import path
from pathlib import Path
from typing import Callable, List, Optional, Union
from urllib.parse import urlparse

from composer.core import Event, State
from composer.core.callback import Callback
from composer.core.time import Time, TimeUnit
from composer.loggers import Logger
from composer.utils import checkpoint, dist, is_model_deepspeed, reproducibility
from composer.utils.checkpoint import PartialFilePath
from composer.utils.file_helpers import (FORMAT_NAME_WITH_DIST_AND_TIME_TABLE, FORMAT_NAME_WITH_DIST_TABLE,
                                         create_symlink_file, ensure_folder_has_no_conflicting_files,
                                         format_name_with_dist)

log = logging.getLogger(__name__)

__all__ = ['CheckpointSaver', 'checkpoint_periodically']


def checkpoint_periodically(interval: Union[str, int, Time]) -> Callable[[State, Event], bool]:
    r"""Helper function to create a checkpoint scheduler according to a specified interval.

    Args:
        interval (Union[str, int, :class:`.Time`]): The interval describing how often checkpoints should be
            saved. If an integer, it will be assumed to be in :attr:`.TimeUnit.EPOCH`\s.
            Otherwise, the unit must be either :attr:`.TimeUnit.EPOCH` or :attr:`.TimeUnit.BATCH`.

            Checkpoints will be saved every ``n`` batches or epochs (depending on the unit),
            and at the end of training.

    Returns:
        Callable[[State, Event], bool]: A function that can be passed as the ``save_interval``
            argument into the :class:`.CheckpointSaver`.
    """
    if isinstance(interval, str):
        interval = Time.from_timestring(interval)
    if isinstance(interval, int):
        interval = Time(interval, TimeUnit.EPOCH)

    if interval.unit == TimeUnit.EPOCH:
        save_event = Event.EPOCH_CHECKPOINT
    elif interval.unit == TimeUnit.BATCH:
        save_event = Event.BATCH_CHECKPOINT
    else:
        raise NotImplementedError(
            f'Unknown checkpointing interval: {interval.unit}. Must be TimeUnit.EPOCH or TimeUnit.BATCH.')

    def save_interval(state: State, event: Event):
        elapsed_duration = state.get_elapsed_duration()
        assert elapsed_duration is not None, 'elapsed_duration is set on the BATCH_CHECKPOINT and EPOCH_CHECKPOINT'

        # Always checkpoint at end of training
        if elapsed_duration >= 1.0:
            return True

        if save_event == Event.EPOCH_CHECKPOINT:
            count = state.timestamp.epoch
        elif save_event == Event.BATCH_CHECKPOINT:
            count = state.timestamp.batch
        else:
            raise RuntimeError(f'Invalid save_event: {save_event}')

        if event == save_event and int(count) % int(interval) == 0:
            return True

        return False

    return save_interval


def _is_uri(uri: str):
    return urlparse(uri).scheme != ''


class CheckpointSaver(Callback):  # noqa: D101
    __doc__ = f"""Callback to save checkpoints.

    .. note::

        If the ``folder`` argument is specified when constructing the :class:`.Trainer`, then the :class:`.CheckpointSaver`
        callback need not be constructed manually. However, for advanced checkpointing use cases
        (such as saving a weights-only checkpoint at one interval and the full training state
        at another interval), instance(s) of this :class:`.CheckpointSaver` callback can be specified in the
        ``callbacks`` argument of the :class:`.Trainer`, as shown in the example below.

    Example

    .. testsetup::

        from composer.callbacks.checkpoint_saver import CheckpointSaver

    .. doctest::

        >>> trainer = Trainer(..., callbacks=[
        ...     CheckpointSaver(
        ...         folder='{{run_name}}/checkpoints',
        ...         filename="ep{{epoch}}-ba{{batch}}-rank{{rank}}",
        ...         latest_filename="latest-rank{{rank}}",
        ...         save_interval="1ep",
        ...         weights_only=False,
        ...     )
        ... ])

    Args:
        folder (str, optional): Format string for the save_folder where checkpoints will be saved.
            Default: ``'{{run_name}}/checkpoints'``.

            The following format variables are available:

            {textwrap.indent(FORMAT_NAME_WITH_DIST_TABLE, prefix='            ')}

            .. note::

                When training with multiple devices (i.e. GPUs), ensure that ``'{{rank}}'`` appears in the format.
                Otherwise, multiple processes may attempt to write to the same file.

        filename (str, optional): A format string describing how to name checkpoints.
            Default: ``'ep{{epoch}}-ba{{batch}}-rank{{rank}}.pt'``.

            Checkpoints will be saved approximately to ``{{folder}}/{{filename.format(...)}}``.

            The following format variables are available:

            {textwrap.indent(FORMAT_NAME_WITH_DIST_AND_TIME_TABLE, prefix='            ')}


            .. note::

                *   By default, only the rank zero process will save a checkpoint file.

                *   When using DeepSpeed, each rank will save a checkpoint file in tarball format. DeepSpeed
                    requires tarball format, as it saves model and optimizer states in separate files.
                    Ensure that ``'{{rank}}'`` appears within the ``filename``. Otherwise, multiple ranks
                    may attempt to write to the same file(s), leading to corrupted checkpoints. If no tarball file
                    extension is specified, ``'.tar'`` will be used.

                *   To use compression (regardless of whether DeepSpeed is enabled), set the file extension
                    to ``'.tar.gz'``, ``'.tgz'``, ``'.tar.bzip'``, or ``'.tar.lzma'`` (depending on the desired
                    compression algorithm).

            .. warning::

                Using compression will block the training loop while checkpoints are being compressed. As such, we
                recommend saving checkpoints without compression.

            Consider the following scenario where:

            *   The :attr:`~.State.run_name` is ``'awesome-training-run'``
            *   The default ``folder='{{run_name}}/checkpoints'`` is used.
            *   The default ``name='ep{{epoch}}-ba{{batch}}-rank{{rank}}'`` is used.
            *   The current epoch count is ``1``.
            *   The current batch count is ``42``.

            When DeepSpeed is not being used, the rank zero process will save the checkpoint to
            ``"awesome-training-run/checkpoints/ep1-ba42-rank0"``.

            When DeepSpeed is being used, each rank (process) will save checkpoints to::

                awesome-training-run/checkpoints/ep1-ba42-rank0.tar
                awesome-training-run/checkpoints/ep1-ba42-rank1.tar
                awesome-training-run/checkpoints/ep1-ba42-rank2.tar
                ...

        remote_file_name (str, optional): Format string for the checkpoint's remote file name.
            Default: ``"{{run_name}}/checkpoints/ep{{epoch}}-ba{{batch}}-rank{{rank}}"``.

            After the checkpoint is saved, it will be periodically uploaded.
            The remote file name will be determined by this format string.

            .. seealso:: :doc:`Uploading Files</trainer/file_uploading>` for notes for file uploading.

            The same format variables for ``filename`` are available.

            Leading slashes (``'/'``) will be stripped.

            To disable uploading checkpoints, set this parameter to ``None``.
        latest_filename (str, optional): A format string for a symlink which points to the last saved checkpoint.
            Default: ``'latest-rank{{rank}}.pt'``.

            Symlinks will be created approximately at ``{{folder}}/{{latest_filename.format(...)}}``.

            The same format variables as for ``name`` are available.

            To disable symlinks, set this parameter to ``None``.

            Consider the following scenario, where:

            *   The :attr:`~.State.run_name` is 'awesome-training-run'
            *   The default ``folder='{{run_name}}/checkpoints'`` is used.
            *   The default ``name='ep{{epoch}}-ba{{batch}}-rank{{rank}}'`` is used.
            *   The default ``latest_filename='latest-rank{{rank}}'`` is used.
            *   The current epoch count is ``1``.
            *   The current batch count is ``42``.

            When DeepSpeed is not being used, the rank zero process will save the checkpoint to
            ``'awesome-training-run/checkpoints/ep1-ba42-rank0'``,
            and a symlink will be created at
            ``'awesome-training-run/checkpoints/latest-rank0' -> 'awesome-training-run/checkpoints/ep1-ba42-rank0'``

            When DeepSpeed is being used, each rank (process) will save checkpoints to::

                awesome-training-run/checkpoints/ep1-ba42-rank0.tar
                awesome-training-run/checkpoints/ep1-ba42-rank1.tar
                awesome-training-run/checkpoints/ep1-ba42-rank2.tar
                ...

            Corresponding symlinks will be created at::

                awesome-training-run/checkpoints/latest-rank0.tar -> awesome-training-run/checkpoints/ep1-ba42-rank0.tar
                awesome-training-run/checkpoints/latest-rank1.tar -> awesome-training-run/checkpoints/ep1-ba42-rank1.tar
                awesome-training-run/checkpoints/latest-rank2.tar -> awesome-training-run/checkpoints/ep1-ba42-rank2.tar
                ...
        latest_remote_file_name (str, optional): Format string for the checkpoint's latest symlink remote file name.
            Default: ``'{{run_name}}/checkpoints/latest-rank{{rank}}"``.

            Whenever a new checkpoint is saved, a symlink is created or updated to point to the latest checkpoint's ``remote_file_name``.
            The remote file name will be determined by this format string. This parameter has no effect if ``latest_filename`` or ``remote_file_name`` is ``None``.

            .. seealso:: :doc:`Uploading Files</trainer/file_uploading>` for notes for file uploading.

            The same format variables for ``filename`` are available.

            Leading slashes (``'/'``) will be stripped.

            To disable symlinks in logger, set this parameter to ``None``.

        overwrite (bool, optional): Whether existing checkpoints should be overridden.
            If ``False`` (the default), then the ``folder`` must not exist or must not contain checkpoints which may conflict
            with the current run. Default: ``False``.

        save_interval (Time | str | int | (State, Event) -> bool): A :class:`.Time`, time-string, integer (in epochs),
            or a function that takes (state, event) and returns a boolean whether a checkpoint should be saved.

            If an integer, checkpoints will be saved every n epochs.
            If :class:`.Time` or a time-string, checkpoints will be saved according to this interval.

            .. seealso:: :func:`.checkpoint_periodically`

            If a function, then this function should take two arguments (:class:`.State`, :class:`.Event`).
            The first argument will be the current state of the trainer, and the second argument will be
            be :attr:`.Event.BATCH_CHECKPOINT` or :attr:`.Event.EPOCH_CHECKPOINT` (depending on the current training
            progress). It should return ``True`` if a checkpoint should be saved given the current state and
            event.

        weights_only (bool): If ``True``, save only the model weights instead of the entire training state.
            This parameter must be ``False`` when using DeepSpeed. Default: ``False``.


        num_checkpoints_to_keep (int, optional): The number of checkpoints to keep locally. The oldest checkpoints
            are removed first. Set to ``-1`` to keep all checkpoints locally. Default: ``-1``.

            Checkpoints will be removed after they have been uploaded. For example, when this callback
            is used in conjunction with the :class:`.RemoteUploaderDownloader`, set this
            parameter to ``0`` to immediately delete checkpoints from the local disk after they have been uploaded to
            the object store.

            This parameter only controls how many checkpoints are kept locally; checkpoints are not deleted from
            remote file systems.

    Attributes:
        saved_checkpoints (List[Tuple[Timestamp, List[pathlib.Path]]]): The checkpoint timestamps and filepaths.

            This list contains tuples of the save timestamp and the checkpoint filepaths.
            This list will have at most ``num_checkpoints_to_keep`` entries. The latest checkpoint
            will be at the end.

            .. note::

                When using DeepSpeed, the index of a filepath in each list corresponds to the global rank of
                the process that wrote that file. Each filepath is valid only on the process's (rank's) node.

                Otherwise, when not using DeepSpeed, each sub-list will contain only one filepath since only rank zero
                saves checkpoints.
    """

    def __init__(
        self,
        folder: str = '{run_name}/checkpoints',
        filename: str = 'ep{epoch}-ba{batch}-rank{rank}.pt',
<<<<<<< HEAD
        latest_filename: Optional[str] = 'latest-rank{rank}.pt',
=======
        remote_file_name: Optional[str] = '{run_name}/checkpoints/ep{epoch}-ba{batch}-rank{rank}',
        latest_filename: Optional[str] = 'latest-rank{rank}.pt',
        latest_remote_file_name: Optional[str] = '{run_name}/checkpoints/latest-rank{rank}',
>>>>>>> 50253c1b
        save_interval: Union[Time, str, int, Callable[[State, Event], bool]] = '1ep',
        *,
        overwrite: bool = False,
        num_checkpoints_to_keep: int = -1,
        weights_only: bool = False,
    ):
        if not callable(save_interval):
            save_interval = checkpoint_periodically(save_interval)
        self.save_interval = save_interval
        self.last_checkpoint_batch: Optional[Time] = None

        self.using_wandb = False
        self.save_dir = urlparse(folder).path.lstrip('/')

<<<<<<< HEAD
        self.filename = filename
        self.latest_filename = latest_filename
        self.file_path = PartialFilePath(filename.lstrip('/'), self.save_dir)
        self.latest_file_path = PartialFilePath(latest_filename.lstrip('/'),
                                                self.save_dir) if latest_filename is not None else None
=======
        self.remote_file_name = PartialFilePath(remote_file_name) if remote_file_name else None
        self.latest_remote_file_name = PartialFilePath(latest_remote_file_name) if latest_remote_file_name else None
>>>>>>> 50253c1b

        self.overwrite = overwrite
        self.saved_checkpoints: List[str] = []
        self.num_checkpoints_to_keep = num_checkpoints_to_keep
        self.weights_only = weights_only

    def init(self, state: State, logger: Logger) -> None:
        save_dir = format_name_with_dist(self.save_dir, state.run_name)
        os.makedirs(save_dir, exist_ok=True)

    def fit_start(self, state: State, logger: Logger) -> None:
        if not self.overwrite:
            # checks that save_dir contains no files with a timestamp after the current timestamp,
            # which has potential for future conflicts.
            save_dir = format_name_with_dist(self.save_dir, state.run_name)
            ensure_folder_has_no_conflicting_files(save_dir, self.file_path.filename, state.timestamp)

        dist.barrier()  # holds all ranks until folder check is done

        if is_model_deepspeed(state.model) and self.weights_only:
            raise NotImplementedError('weights_only=True is not supported when using DeepSpeed.')

    def batch_checkpoint(self, state: State, logger: Logger):
        if self.save_interval(state, Event.BATCH_CHECKPOINT) and self.last_checkpoint_batch != state.timestamp.batch:
            self._save_checkpoint(
                state,
                logger,
            )

    def epoch_checkpoint(self, state: State, logger: Logger):
        if self.save_interval(state, Event.EPOCH_CHECKPOINT) and self.last_checkpoint_batch != state.timestamp.batch:
            self._save_checkpoint(
                state,
                logger,
            )

    def get_state_dict(self, state):
        return {
            'state': state.state_dict(),
            'rng': reproducibility.get_rng_state(),
        }

    def _save_checkpoint(self, state: State, logger: Logger):
        self.last_checkpoint_batch = state.timestamp.batch

        is_deepspeed = is_model_deepspeed(state.model)

        if is_deepspeed and '{rank}' not in self.file_path.filename:
            raise ValueError(f'Save filename {self.file_path.filename} must have {{rank}} for deepspeed.')

        # save the checkpoint to the filename
        file_path = self.file_path.format(state, is_deepspeed)

        saved_path = checkpoint.save_checkpoint(
            state=state,
            filename=file_path,
            weights_only=self.weights_only,
        )

        if not saved_path:  # not all ranks save
            return

        # Create symlink to latest checkpoint file.
        if self.latest_filename is not None:
            symlink = self.latest_file_path.format(state, is_deepspeed)
            os.makedirs(os.path.dirname(symlink), exist_ok=True)
            try:
                os.remove(symlink)
            except FileNotFoundError:
                pass
            os.symlink(os.path.relpath(file_path, os.path.dirname(symlink)), symlink)

<<<<<<< HEAD
      
        # Upload checkpoint file
        artifact_name = file_path
        if self.using_wandb:
            artifact_name = artifact_name.replace('/', '.')

        logger.file_artifact(log_level=log_level,
                                artifact_name=artifact_name,
                                file_path=file_path,
                                overwrite=self.overwrite)

        # Upload latest checkpoint file symlink
        if self.latest_filename is not None:
            symlink_name = self.latest_file_path.format(
                state,
                is_deepspeed,
            ).lstrip('/') + '.symlink'

            if self.using_wandb:
                symlink_name = symlink_name.replace('/', '.')

            # create and upload a symlink file
            with tempfile.TemporaryDirectory() as tmpdir:
                symlink_filename = os.path.join(tmpdir, 'latest.symlink')
                create_symlink_file(artifact_name, symlink_filename)
                logger.file_artifact(
                    log_level=log_level,
                    artifact_name=symlink_name,
                    file_path=symlink_filename,
                    overwrite=True,
                )

        self.saved_checkpoints.append(file_path)
=======
        # if remote file name provided, upload the checkpoint
        if self.remote_file_name is not None:
            remote_file_name = self.remote_file_name.format(
                state,
                is_deepspeed,
            ).lstrip('/')

            logger.upload_file(remote_file_name=remote_file_name, file_path=filename, overwrite=self.overwrite)

            if self.latest_remote_file_name is not None:
                symlink_name = self.latest_remote_file_name.format(
                    state,
                    is_deepspeed,
                ).lstrip('/') + '.symlink'

                # create and upload a symlink file
                with tempfile.TemporaryDirectory() as tmpdir:
                    symlink_filename = os.path.join(tmpdir, 'latest.symlink')
                    create_symlink_file(remote_file_name, symlink_filename)
                    logger.upload_file(
                        remote_file_name=symlink_name,
                        file_path=symlink_filename,
                        overwrite=True,
                    )

        self.saved_checkpoints.append(filename)
>>>>>>> 50253c1b

        if self.num_checkpoints_to_keep >= 0:
            self._rotate_checkpoints()

    def _rotate_checkpoints(self):
        while len(self.saved_checkpoints) > self.num_checkpoints_to_keep:
            checkpoint = self.saved_checkpoints.pop(0)
            os.remove(checkpoint)<|MERGE_RESOLUTION|>--- conflicted
+++ resolved
@@ -289,13 +289,7 @@
         self,
         folder: str = '{run_name}/checkpoints',
         filename: str = 'ep{epoch}-ba{batch}-rank{rank}.pt',
-<<<<<<< HEAD
         latest_filename: Optional[str] = 'latest-rank{rank}.pt',
-=======
-        remote_file_name: Optional[str] = '{run_name}/checkpoints/ep{epoch}-ba{batch}-rank{rank}',
-        latest_filename: Optional[str] = 'latest-rank{rank}.pt',
-        latest_remote_file_name: Optional[str] = '{run_name}/checkpoints/latest-rank{rank}',
->>>>>>> 50253c1b
         save_interval: Union[Time, str, int, Callable[[State, Event], bool]] = '1ep',
         *,
         overwrite: bool = False,
@@ -310,16 +304,11 @@
         self.using_wandb = False
         self.save_dir = urlparse(folder).path.lstrip('/')
 
-<<<<<<< HEAD
         self.filename = filename
         self.latest_filename = latest_filename
         self.file_path = PartialFilePath(filename.lstrip('/'), self.save_dir)
         self.latest_file_path = PartialFilePath(latest_filename.lstrip('/'),
                                                 self.save_dir) if latest_filename is not None else None
-=======
-        self.remote_file_name = PartialFilePath(remote_file_name) if remote_file_name else None
-        self.latest_remote_file_name = PartialFilePath(latest_remote_file_name) if latest_remote_file_name else None
->>>>>>> 50253c1b
 
         self.overwrite = overwrite
         self.saved_checkpoints: List[str] = []
@@ -392,68 +381,30 @@
                 pass
             os.symlink(os.path.relpath(file_path, os.path.dirname(symlink)), symlink)
 
-<<<<<<< HEAD
-      
-        # Upload checkpoint file
-        artifact_name = file_path
+
+        remote_file_name = file_path
         if self.using_wandb:
-            artifact_name = artifact_name.replace('/', '.')
-
-        logger.file_artifact(log_level=log_level,
-                                artifact_name=artifact_name,
-                                file_path=file_path,
-                                overwrite=self.overwrite)
-
-        # Upload latest checkpoint file symlink
+            remote_file_name = remote_file_name.replace('/', '.')
+
+        logger.upload_file(remote_file_name=remote_file_name, file_path=file_path, overwrite=self.overwrite)
+
         if self.latest_filename is not None:
-            symlink_name = self.latest_file_path.format(
+            symlink_name = self.latest_file_name.format(
                 state,
                 is_deepspeed,
             ).lstrip('/') + '.symlink'
 
-            if self.using_wandb:
-                symlink_name = symlink_name.replace('/', '.')
-
             # create and upload a symlink file
             with tempfile.TemporaryDirectory() as tmpdir:
                 symlink_filename = os.path.join(tmpdir, 'latest.symlink')
-                create_symlink_file(artifact_name, symlink_filename)
-                logger.file_artifact(
-                    log_level=log_level,
-                    artifact_name=symlink_name,
+                create_symlink_file(remote_file_name, symlink_filename)
+                logger.upload_file(
+                    remote_file_name=symlink_name,
                     file_path=symlink_filename,
                     overwrite=True,
                 )
 
         self.saved_checkpoints.append(file_path)
-=======
-        # if remote file name provided, upload the checkpoint
-        if self.remote_file_name is not None:
-            remote_file_name = self.remote_file_name.format(
-                state,
-                is_deepspeed,
-            ).lstrip('/')
-
-            logger.upload_file(remote_file_name=remote_file_name, file_path=filename, overwrite=self.overwrite)
-
-            if self.latest_remote_file_name is not None:
-                symlink_name = self.latest_remote_file_name.format(
-                    state,
-                    is_deepspeed,
-                ).lstrip('/') + '.symlink'
-
-                # create and upload a symlink file
-                with tempfile.TemporaryDirectory() as tmpdir:
-                    symlink_filename = os.path.join(tmpdir, 'latest.symlink')
-                    create_symlink_file(remote_file_name, symlink_filename)
-                    logger.upload_file(
-                        remote_file_name=symlink_name,
-                        file_path=symlink_filename,
-                        overwrite=True,
-                    )
-
-        self.saved_checkpoints.append(filename)
->>>>>>> 50253c1b
 
         if self.num_checkpoints_to_keep >= 0:
             self._rotate_checkpoints()
