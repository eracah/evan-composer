# Copyright 2022 MosaicML Composer authors
# SPDX-License-Identifier: Apache-2.0

"""Callback to save checkpoints during training."""

from __future__ import annotations

import logging
import math
import os
import pathlib
import tempfile
import textwrap
from pathlib import Path
from typing import Callable, List, Optional, Union

from composer.core import Callback, Event, State, Time, TimeUnit
from composer.loggers import Logger
from composer.utils import (FORMAT_NAME_WITH_DIST_AND_TIME_TABLE, FORMAT_NAME_WITH_DIST_TABLE, PartialFilePath,
                            checkpoint, create_symlink_file, dist, ensure_folder_has_no_conflicting_files,
                            format_name_with_dist, format_name_with_dist_and_time, is_model_deepspeed, reproducibility)
from composer.utils.checkpoint import _TORCH_DISTRIBUTED_CHECKPOINTS_FILENAME
from composer.utils.misc import using_torch_2

log = logging.getLogger(__name__)

__all__ = ['CheckpointSaver', 'checkpoint_periodically']

_TORCH_DISTRIBUTED_CHECKPOINTS_METADATA_FILENAME = '.metadata'


def checkpoint_periodically(interval: Union[str, int, Time]) -> Callable[[State, Event], bool]:
    r"""Helper function to create a checkpoint scheduler according to a specified interval.

    Args:
        interval (Union[str, int, :class:`.Time`]): The interval describing how often checkpoints should be
            saved. If an integer, it will be assumed to be in :attr:`.TimeUnit.EPOCH`\s.
            Otherwise, the unit must be either :attr:`.TimeUnit.EPOCH`, :attr:`.TimeUnit.BATCH`,
            :attr:`.TimeUnit.TOKEN`, or :attr:`.TimeUnit.SAMPLE`.

            Checkpoints will be saved every ``n`` batches or epochs (depending on the unit),
            and at the end of training.

    Returns:
        Callable[[State, Event], bool]: A function that can be passed as the ``save_interval``
            argument into the :class:`.CheckpointSaver`.
    """
    if isinstance(interval, str):
        interval = Time.from_timestring(interval)
    if isinstance(interval, int):
        interval = Time(interval, TimeUnit.EPOCH)

    if interval.unit == TimeUnit.EPOCH:
        save_event = Event.EPOCH_CHECKPOINT
    elif interval.unit in {TimeUnit.BATCH, TimeUnit.TOKEN, TimeUnit.SAMPLE}:
        save_event = Event.BATCH_CHECKPOINT
    else:
        raise NotImplementedError(
            f'Unknown checkpointing interval: {interval.unit}. Must be TimeUnit.EPOCH, TimeUnit.BATCH, TimeUnit.TOKEN, or TimeUnit.SAMPLE.'
        )

    def save_interval(state: State, event: Event):
        elapsed_duration = state.get_elapsed_duration()
        assert elapsed_duration is not None, 'elapsed_duration is set on the BATCH_CHECKPOINT and EPOCH_CHECKPOINT'

        # Always checkpoint at end of training
        if elapsed_duration >= 1.0:
            return True

        # previous timestamp will only be None if training has not started, but we are returning False
        # in this case, just to be safe
        if state.previous_timestamp is None:
            return False

        if interval.unit in {TimeUnit.EPOCH, TimeUnit.BATCH, TimeUnit.TOKEN, TimeUnit.SAMPLE}:
            previous_count = state.previous_timestamp.get(interval.unit)
            count = state.timestamp.get(interval.unit)
        else:
            raise NotImplementedError(
                f'Unknown checkpointing interval: {interval.unit}. Must be TimeUnit.EPOCH, TimeUnit.BATCH, TimeUnit.TOKEN, or TimeUnit.SAMPLE.'
            )

        threshold_passed = math.floor(previous_count / interval.value) != math.floor(count / interval.value)
        return event == save_event and threshold_passed

    return save_interval


class CheckpointSaver(Callback):  # noqa: D101
    __doc__ = f"""Callback to save checkpoints.

    .. note::

        If the ``folder`` argument is specified when constructing the :class:`.Trainer`, then the :class:`.CheckpointSaver`
        callback need not be constructed manually. However, for advanced checkpointing use cases
        (such as saving a weights-only checkpoint at one interval and the full training state
        at another interval), instance(s) of this :class:`.CheckpointSaver` callback can be specified in the
        ``callbacks`` argument of the :class:`.Trainer`, as shown in the example below.

    Example

    .. testsetup::

        from composer.callbacks.checkpoint_saver import CheckpointSaver

    .. doctest::

        >>> trainer = Trainer(..., callbacks=[
        ...     CheckpointSaver(
        ...         folder='{{run_name}}/checkpoints',
        ...         filename="ep{{epoch}}-ba{{batch}}-rank{{rank}}",
        ...         latest_filename="latest-rank{{rank}}",
        ...         save_interval="1ep",
        ...         weights_only=False,
        ...     )
        ... ])

    Args:
        folder (str, optional): Format string for the save_folder where checkpoints will be saved.
            Default: ``'{{run_name}}/checkpoints'``.

            The following format variables are available:

            {textwrap.indent(FORMAT_NAME_WITH_DIST_TABLE, prefix='            ')}

            .. note::

                When training with multiple devices (i.e. GPUs), ensure that ``'{{rank}}'`` appears in the format.
                Otherwise, multiple processes may attempt to write to the same file.

        filename (str, optional): A format string describing how to name checkpoints.
            Default: ``'ep{{epoch}}-ba{{batch}}-rank{{rank}}.pt'``.

            Checkpoints will be saved approximately to ``{{folder}}/{{filename.format(...)}}``.

            The following format variables are available:

            {textwrap.indent(FORMAT_NAME_WITH_DIST_AND_TIME_TABLE, prefix='            ')}


            .. note::

                *   By default, only the rank zero process will save a checkpoint file.

                *   When using DeepSpeed, each rank will save a checkpoint file in tarball format. DeepSpeed
                    requires tarball format, as it saves model and optimizer states in separate files.
                    Ensure that ``'{{rank}}'`` appears within the ``filename``. Otherwise, multiple ranks
                    may attempt to write to the same file(s), leading to corrupted checkpoints. If no tarball file
                    extension is specified, ``'.tar'`` will be used.

                *   To use compression (regardless of whether DeepSpeed is enabled), set the file extension
                    to ``'.tar.gz'``, ``'.tgz'``, ``'.tar.bzip'``, or ``'.tar.lzma'`` (depending on the desired
                    compression algorithm).

            .. warning::

                Using compression will block the training loop while checkpoints are being compressed. As such, we
                recommend saving checkpoints without compression.

            Consider the following scenario where:

            *   The :attr:`~.State.run_name` is ``'awesome-training-run'``
            *   The default ``folder='{{run_name}}/checkpoints'`` is used.
            *   The default ``name='ep{{epoch}}-ba{{batch}}-rank{{rank}}'`` is used.
            *   The current epoch count is ``1``.
            *   The current batch count is ``42``.

            When DeepSpeed is not being used, the rank zero process will save the checkpoint to
            ``"awesome-training-run/checkpoints/ep1-ba42-rank0"``.

            When DeepSpeed is being used, each rank (process) will save checkpoints to::

                awesome-training-run/checkpoints/ep1-ba42-rank0.tar
                awesome-training-run/checkpoints/ep1-ba42-rank1.tar
                awesome-training-run/checkpoints/ep1-ba42-rank2.tar
                ...

        remote_file_name (str, optional): Format string for the checkpoint's remote file name.
            Default: ``"{{run_name}}/checkpoints/ep{{epoch}}-ba{{batch}}-rank{{rank}}"``.

            After the checkpoint is saved, it will be periodically uploaded.
            The remote file name will be determined by this format string.

            .. seealso:: :doc:`Uploading Files</trainer/file_uploading>` for notes for file uploading.

            The same format variables for ``filename`` are available.

            Leading slashes (``'/'``) will be stripped.

            To disable uploading checkpoints, set this parameter to ``None``.
        latest_filename (str, optional): A format string for a symlink which points to the last saved checkpoint.
            Default: ``'latest-rank{{rank}}.pt'``.

            Symlinks will be created approximately at ``{{folder}}/{{latest_filename.format(...)}}``.

            The same format variables as for ``name`` are available.

            To disable symlinks, set this parameter to ``None``.

            Consider the following scenario, where:

            *   The :attr:`~.State.run_name` is 'awesome-training-run'
            *   The default ``folder='{{run_name}}/checkpoints'`` is used.
            *   The default ``name='ep{{epoch}}-ba{{batch}}-rank{{rank}}'`` is used.
            *   The default ``latest_filename='latest-rank{{rank}}'`` is used.
            *   The current epoch count is ``1``.
            *   The current batch count is ``42``.

            When DeepSpeed is not being used, the rank zero process will save the checkpoint to
            ``'awesome-training-run/checkpoints/ep1-ba42-rank0'``,
            and a symlink will be created at
            ``'awesome-training-run/checkpoints/latest-rank0' -> 'awesome-training-run/checkpoints/ep1-ba42-rank0'``

            When DeepSpeed is being used, each rank (process) will save checkpoints to::

                awesome-training-run/checkpoints/ep1-ba42-rank0.tar
                awesome-training-run/checkpoints/ep1-ba42-rank1.tar
                awesome-training-run/checkpoints/ep1-ba42-rank2.tar
                ...

            Corresponding symlinks will be created at::

                awesome-training-run/checkpoints/latest-rank0.tar -> awesome-training-run/checkpoints/ep1-ba42-rank0.tar
                awesome-training-run/checkpoints/latest-rank1.tar -> awesome-training-run/checkpoints/ep1-ba42-rank1.tar
                awesome-training-run/checkpoints/latest-rank2.tar -> awesome-training-run/checkpoints/ep1-ba42-rank2.tar
                ...
        latest_remote_file_name (str, optional): Format string for the checkpoint's latest symlink remote file name.
            Default: ``'{{run_name}}/checkpoints/latest-rank{{rank}}"``.

            Whenever a new checkpoint is saved, a symlink is created or updated to point to the latest checkpoint's ``remote_file_name``.
            The remote file name will be determined by this format string. This parameter has no effect if ``latest_filename`` or ``remote_file_name`` is ``None``.

            .. seealso:: :doc:`Uploading Files</trainer/file_uploading>` for notes for file uploading.

            The same format variables for ``filename`` are available.

            Leading slashes (``'/'``) will be stripped.

            To disable symlinks in logger, set this parameter to ``None``.

        overwrite (bool, optional): Whether existing checkpoints should be overridden.
            If ``False`` (the default), then the ``folder`` must not exist or must not contain checkpoints which may conflict
            with the current run. Default: ``False``.

        save_interval (Time | str | int | (State, Event) -> bool): A :class:`.Time`, time-string, integer (in epochs),
            or a function that takes (state, event) and returns a boolean whether a checkpoint should be saved.

            If an integer, checkpoints will be saved every n epochs.
            If :class:`.Time` or a time-string, checkpoints will be saved according to this interval.

            .. seealso:: :func:`.checkpoint_periodically`

            If a function, then this function should take two arguments (:class:`.State`, :class:`.Event`).
            The first argument will be the current state of the trainer, and the second argument will be
            be :attr:`.Event.BATCH_CHECKPOINT` or :attr:`.Event.EPOCH_CHECKPOINT` (depending on the current training
            progress). It should return ``True`` if a checkpoint should be saved given the current state and
            event.

        weights_only (bool): If ``True``, save only the model weights instead of the entire training state.
            This parameter must be ``False`` when using DeepSpeed. Default: ``False``.


        num_checkpoints_to_keep (int, optional): The number of checkpoints to keep locally. The oldest checkpoints
            are removed first. Set to ``-1`` to keep all checkpoints locally. Default: ``-1``.

            Checkpoints will be removed after they have been uploaded. For example, when this callback
            is used in conjunction with the :class:`.RemoteUploaderDownloader`, set this
            parameter to ``0`` to immediately delete checkpoints from the local disk after they have been uploaded to
            the object store.

            This parameter only controls how many checkpoints are kept locally; checkpoints are not deleted from
            remote file systems.

    Attributes:
        saved_checkpoints (List[Tuple[Timestamp, List[pathlib.Path]]]): The checkpoint timestamps and filepaths.

            This list contains tuples of the save timestamp and the checkpoint filepaths.
            This list will have at most ``num_checkpoints_to_keep`` entries. The latest checkpoint
            will be at the end.

            .. note::

                When using DeepSpeed, the index of a filepath in each list corresponds to the global rank of
                the process that wrote that file. Each filepath is valid only on the process's (rank's) node.

                Otherwise, when not using DeepSpeed, each sub-list will contain only one filepath since only rank zero
                saves checkpoints.
    """

    def __init__(
        self,
        folder: Union[str, pathlib.Path] = '{run_name}/checkpoints',
        filename: Union[str, pathlib.Path] = 'ep{epoch}-ba{batch}-rank{rank}.pt',
        remote_file_name: Optional[Union[str,
                                         pathlib.Path]] = '{run_name}/checkpoints/ep{epoch}-ba{batch}-rank{rank}.pt',
        latest_filename: Optional[Union[str, pathlib.Path]] = 'latest-rank{rank}.pt',
        latest_remote_file_name: Optional[Union[str, pathlib.Path]] = '{run_name}/checkpoints/latest-rank{rank}.pt',
        save_interval: Union[Time, str, int, Callable[[State, Event], bool]] = '1ep',
        *,
        overwrite: bool = False,
        num_checkpoints_to_keep: int = -1,
        weights_only: bool = False,
    ):
        folder = str(folder)
        filename = str(filename)
        remote_file_name = str(remote_file_name) if remote_file_name is not None else None
        latest_filename = str(latest_filename) if latest_filename is not None else None
        latest_remote_file_name = str(latest_remote_file_name) if latest_remote_file_name is not None else None

        if not callable(save_interval):
            save_interval = checkpoint_periodically(save_interval)
        self.save_interval = save_interval
        self.last_checkpoint_batch: Optional[Time] = None

        self.folder = folder

        self.filename = PartialFilePath(filename.lstrip('/'), folder)
        self.latest_filename = PartialFilePath(latest_filename.lstrip('/'), folder) if latest_filename else None
        self.remote_file_name = PartialFilePath(remote_file_name) if remote_file_name else None
        self.latest_remote_file_name = PartialFilePath(latest_remote_file_name) if latest_remote_file_name else None

        self.overwrite = overwrite
        self.saved_checkpoints: List[Union[str, tuple]] = []
        self.num_checkpoints_to_keep = num_checkpoints_to_keep
        self.weights_only = weights_only

        self.start_batch = None

    def init(self, state: State, logger: Logger) -> None:
        folder = format_name_with_dist(self.folder, state.run_name)
        os.makedirs(folder, exist_ok=True)

    def fit_start(self, state: State, logger: Logger) -> None:
        if not self.overwrite:
            # checks that save_folder contains no files with a timestamp after the current timestamp,
            # which has potential for future conflicts.
            folder = format_name_with_dist(self.folder, state.run_name)
            ensure_folder_has_no_conflicting_files(folder, self.filename.filename, state.timestamp)

        dist.barrier()  # holds all ranks until folder check is done

        if is_model_deepspeed(state.model) and self.weights_only:
            raise NotImplementedError('weights_only=True is not supported when using DeepSpeed.')

        self.start_batch = state.timestamp.batch

    def batch_checkpoint(self, state: State, logger: Logger):
        assert callable(self.save_interval)
        if self.save_interval(state, Event.BATCH_CHECKPOINT) and self.last_checkpoint_batch != state.timestamp.batch:
            self._save_checkpoint(
                state,
                logger,
            )

    def epoch_checkpoint(self, state: State, logger: Logger):
        assert callable(self.save_interval)
        if self.save_interval(state, Event.EPOCH_CHECKPOINT) and self.last_checkpoint_batch != state.timestamp.batch:
            self._save_checkpoint(
                state,
                logger,
            )

    def close(self, state: State, logger: Logger):
        trained_at_least_one_batch = self.start_batch is not None and self.start_batch != state.timestamp.batch
        if self.last_checkpoint_batch != state.timestamp.batch and trained_at_least_one_batch:
            self._save_checkpoint(
                state,
                logger,
            )

    def get_state_dict(self, state):
        return {
            'state': state.state_dict(),
            'rng': reproducibility.get_rng_state(),
        }

    def _save_checkpoint(self, state: State, logger: Logger):
        self.last_checkpoint_batch = state.timestamp.batch

        is_deepspeed = is_model_deepspeed(state.model)

        if is_deepspeed and '{rank}' not in self.filename.filename:
            raise ValueError(f'Save filename {self.filename.filename} must have {{rank}} for deepspeed.')

        # save the checkpoint to the filename
        filename_with_placeholders = self.filename.format(state, is_deepspeed, keep_placeholders=True)

        saved_path = checkpoint.save_checkpoint(
            state=state,
            filename=filename_with_placeholders,
            weights_only=self.weights_only,
        )
        log.debug(saved_path)

        if not saved_path:  # not all ranks save
            return
        metadata_local_file_path = None
        if dist.get_global_rank() == 0 and state.fsdp_elastic_sharded_enabled:
            metadata_local_file_path = format_name_with_dist_and_time(
                os.path.join(Path(saved_path).parent, _TORCH_DISTRIBUTED_CHECKPOINTS_METADATA_FILENAME), state.run_name,
                state.timestamp)

        if self.latest_filename is not None and self.num_checkpoints_to_keep != 0:
            symlink = self.latest_filename.format(state, is_deepspeed)
            os.makedirs(os.path.dirname(symlink), exist_ok=True)
            try:
                os.remove(symlink)
            except FileNotFoundError:
                pass
            # Sharded checkpoints for torch >2.0 use directories not files for load_paths
            if state.fsdp_elastic_sharded_enabled:
                src_path = str(pathlib.Path(saved_path).parent)
            else:
                src_path = saved_path

            os.symlink(os.path.relpath(src_path, os.path.dirname(symlink)), symlink)

        # if remote file name provided, upload the checkpoint
        if self.remote_file_name is not None:
            if state.fsdp_sharded_state_dict_enabled:
                remote_file_name = self.remote_file_name.format(
                    state,
                    is_deepspeed,
                    keep_placeholders=True,
                ).lstrip('/')
                assert state.sharded_ckpt_prefix_dir is not None
                remote_prefix = state.sharded_ckpt_prefix_dir
                ckpt_filename = _TORCH_DISTRIBUTED_CHECKPOINTS_FILENAME if using_torch_2() else pathlib.Path(
                    remote_file_name).name
                remote_file_name = os.path.join(pathlib.Path(remote_file_name).parent, remote_prefix, ckpt_filename)
                remote_file_name = format_name_with_dist_and_time(remote_file_name, state.run_name, state.timestamp)
                # Upload metadata file.
                # The metadata file contains info related to which shards are saved where.
                if dist.get_global_rank() == 0 and state.fsdp_elastic_sharded_enabled:
                    metadata_remote_file_name = format_name_with_dist_and_time(
                        os.path.join(Path(remote_file_name).parent, _TORCH_DISTRIBUTED_CHECKPOINTS_METADATA_FILENAME),
                        state.run_name, state.timestamp)
                    assert metadata_local_file_path is not None
                    logger.upload_file(remote_file_name=metadata_remote_file_name,
                                       file_path=metadata_local_file_path,
                                       overwrite=self.overwrite)
            else:
                remote_file_name = self.remote_file_name.format(
                    state,
                    is_deepspeed,
                ).lstrip('/')

<<<<<<< HEAD
            # Upload remote file.
=======
            log.debug(f'Uploading checkpoint to {remote_file_name}')
>>>>>>> 17d7c41f
            logger.upload_file(remote_file_name=remote_file_name, file_path=saved_path, overwrite=self.overwrite)

            # symlinks stay the same with sharded checkpointing
            if self.latest_remote_file_name is not None:
                symlink_name = self.latest_remote_file_name.format(
                    state,
                    is_deepspeed,
                ).lstrip('/') + '.symlink'

                # create and upload a symlink file
                with tempfile.TemporaryDirectory() as tmpdir:
                    symlink_filename = os.path.join(tmpdir, 'latest.symlink')
                    # Sharded checkpoints for torch >2.0 use directories not files for load_paths
                    if state.fsdp_elastic_sharded_enabled:
                        src_path = str(pathlib.Path(remote_file_name).parent)
                    else:
                        src_path = remote_file_name
                    log.debug(f'Creating symlink file {symlink_filename} -> {src_path}')
                    create_symlink_file(src_path, symlink_filename)
                    logger.upload_file(
                        remote_file_name=symlink_name,
                        file_path=symlink_filename,
                        overwrite=True,
                    )

        if dist.get_global_rank() == 0 and state.fsdp_elastic_sharded_enabled:
            assert metadata_local_file_path is not None
            self.saved_checkpoints.append((saved_path, metadata_local_file_path))
        else:
            self.saved_checkpoints.append(saved_path)

        if self.num_checkpoints_to_keep >= 0:
            self._rotate_checkpoints(sharding_enabled=state.fsdp_sharded_state_dict_enabled)

    def _rotate_checkpoints(self, sharding_enabled: bool = False):

        while len(self.saved_checkpoints) > self.num_checkpoints_to_keep:
            prefix_dir = None
            checkpoint = self.saved_checkpoints.pop(0)
            # Rank 0 will have the rank 0 shard and the metadata file to delete
            if isinstance(checkpoint, tuple):
                checkpoint_file, metadata_file = checkpoint
                os.remove(checkpoint_file)
                os.remove(metadata_file)
                prefix_dir = str(Path(checkpoint_file).parent)
            else:
                prefix_dir = str(Path(checkpoint).parent)
                os.remove(checkpoint)
            dist.barrier()
            if sharding_enabled and dist.get_global_rank() == 0:
                os.removedirs(prefix_dir)<|MERGE_RESOLUTION|>--- conflicted
+++ resolved
@@ -445,11 +445,7 @@
                     is_deepspeed,
                 ).lstrip('/')
 
-<<<<<<< HEAD
-            # Upload remote file.
-=======
             log.debug(f'Uploading checkpoint to {remote_file_name}')
->>>>>>> 17d7c41f
             logger.upload_file(remote_file_name=remote_file_name, file_path=saved_path, overwrite=self.overwrite)
 
             # symlinks stay the same with sharded checkpointing
