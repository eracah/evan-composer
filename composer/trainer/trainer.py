--- conflicted
+++ resolved
@@ -995,17 +995,9 @@
         self._checkpoint_saver = None
         if save_folder is not None:
             self._checkpoint_saver = CheckpointSaver(
-<<<<<<< HEAD
-                checkpoint_save_path=checkpoint_save_path,
-                checkpoint_filename=save_filename,
-                latest_checkpoint_filename=save_latest_filename,
-=======
                 folder=save_folder,
                 filename=save_filename,
-                artifact_name=save_artifact_name,
                 latest_filename=save_latest_filename,
-                latest_artifact_name=save_latest_artifact_name,
->>>>>>> 7b95c787
                 overwrite=save_overwrite,
                 weights_only=save_weights_only,
                 save_interval=save_interval,
@@ -1240,14 +1232,8 @@
         """
         checkpoint_save_path = urlparse(checkpoint_save_path).path.lstrip('/')
         save_latest_filename = format_name_with_dist(save_latest_filename, self.state.run_name)
-<<<<<<< HEAD
-        checkpoint_save_path = format_name_with_dist(checkpoint_save_path, self.state.run_name)
-        latest_checkpoint_path = os.path.join(checkpoint_save_path, save_latest_filename)
-=======
         save_folder = format_name_with_dist(save_folder, self.state.run_name)
-        save_latest_artifact_name = format_name_with_dist(save_latest_artifact_name, self.state.run_name)
         latest_checkpoint_path = os.path.join(save_folder, save_latest_filename)
->>>>>>> 7b95c787
 
         # If latest checkpoint is not saved locally, try to fetch from loggers
         if not os.path.exists(latest_checkpoint_path):
