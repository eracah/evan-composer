--- conflicted
+++ resolved
@@ -9,13 +9,10 @@
 from torch.utils.data import DataLoader
 from torchmetrics import MetricCollection
 
-<<<<<<< HEAD
-from composer.loggers import ConsoleLogger
-=======
 from composer.callbacks import SpeedMonitor
 from composer.core import Evaluator
+from composer.loggers import ConsoleLogger
 from composer.loggers.console_logger import NUM_EVAL_LOGGING_EVENTS
->>>>>>> e07de7e1
 from composer.trainer import Trainer
 from tests.common import RandomClassificationDataset, SimpleModel
 
@@ -167,17 +164,10 @@
 
 def test_log_to_console_and_progress_bar_warning():
     with pytest.warns(Warning):
-<<<<<<< HEAD
         Trainer(model=SimpleModel(), log_to_console=True, progress_bar=True)
 
     with pytest.warns(Warning):
         Trainer(model=SimpleModel(), loggers=ConsoleLogger())
-=======
-        Trainer(model=SimpleModel(),
-                log_to_console=True,
-                progress_bar=True,
-                train_dataloader=DataLoader(RandomClassificationDataset()),
-                max_duration=f'2ep')
 
 
 @pytest.mark.parametrize('log_interval_unit', ['ba', 'ep'])
@@ -227,5 +217,4 @@
     num_wallclock_lines_per_log_event = 3
     expected_wallclock_lines = num_wallclock_lines_per_log_event * expected_num_logging_events
 
-    assert actual_num_wallclock_lines == expected_wallclock_lines
->>>>>>> e07de7e1
+    assert actual_num_wallclock_lines == expected_wallclock_lines